--- conflicted
+++ resolved
@@ -1276,13 +1276,8 @@
         .and(chain_filter.clone())
         .and(network_tx_filter.clone())
         .and(log_filter.clone())
-<<<<<<< HEAD
-        .and_then(
+        .then(
             |block_contents: SignedBlockContents<T::EthSpec>,
-=======
-        .then(
-            |block: Arc<SignedBeaconBlock<T::EthSpec>>,
->>>>>>> 59c24bcd
              task_spawner: TaskSpawner<T::EthSpec>,
              chain: Arc<BeaconChain<T>>,
              network_tx: UnboundedSender<NetworkMessage<T::EthSpec>>,
@@ -1316,40 +1311,18 @@
              task_spawner: TaskSpawner<T::EthSpec>,
              chain: Arc<BeaconChain<T>>,
              network_tx: UnboundedSender<NetworkMessage<T::EthSpec>>,
-<<<<<<< HEAD
-             log: Logger| async move {
-                let block_contents = match SignedBlockContents::<T::EthSpec>::from_ssz_bytes(
-                    &block_bytes,
-                    &chain.spec,
-                ) {
-                    Ok(data) => data,
-                    Err(e) => {
-                        return Err(warp_utils::reject::custom_bad_request(format!("{:?}", e)))
-                    }
-                };
-                publish_blocks::publish_block(
-                    None,
-                    ProvenancedBlock::local(block_contents),
-                    chain,
-                    &network_tx,
-                    log,
-                    BroadcastValidation::default(),
-                )
-                .await
-                .map(|()| warp::reply().into_response())
-=======
              log: Logger| {
                 task_spawner.spawn_async_with_rejection(Priority::P0, async move {
-                    let block =
-                        SignedBeaconBlock::<T::EthSpec>::from_ssz_bytes(&block_bytes, &chain.spec)
-                            .map_err(|e| {
-                                warp_utils::reject::custom_bad_request(format!(
-                                    "invalid SSZ: {e:?}"
-                                ))
-                            })?;
+                    let block_contents = SignedBlockContents::<T::EthSpec>::from_ssz_bytes(
+                        &block_bytes,
+                        &chain.spec,
+                    )
+                    .map_err(|e| {
+                        warp_utils::reject::custom_bad_request(format!("invalid SSZ: {e:?}"))
+                    })?;
                     publish_blocks::publish_block(
                         None,
-                        ProvenancedBlock::local(Arc::new(block)),
+                        ProvenancedBlock::local(block_contents),
                         chain,
                         &network_tx,
                         log,
@@ -1358,7 +1331,6 @@
                     .await
                     .map(|()| warp::reply().into_response())
                 })
->>>>>>> 59c24bcd
             },
         );
 
@@ -1410,54 +1382,18 @@
              task_spawner: TaskSpawner<T::EthSpec>,
              chain: Arc<BeaconChain<T>>,
              network_tx: UnboundedSender<NetworkMessage<T::EthSpec>>,
-<<<<<<< HEAD
-             log: Logger| async move {
-                let block_contents = match SignedBlockContents::<T::EthSpec>::from_ssz_bytes(
-                    &block_bytes,
-                    &chain.spec,
-                ) {
-                    Ok(data) => data,
-                    Err(_) => {
-                        return warp::reply::with_status(
-                            StatusCode::BAD_REQUEST,
-                            eth2::StatusCode::BAD_REQUEST,
-                        )
-                        .into_response();
-                    }
-                };
-                match publish_blocks::publish_block(
-                    None,
-                    ProvenancedBlock::local(block_contents),
-                    chain,
-                    &network_tx,
-                    log,
-                    validation_level.broadcast_validation,
-                )
-                .await
-                {
-                    Ok(()) => warp::reply().into_response(),
-                    Err(e) => match warp_utils::reject::handle_rejection(e).await {
-                        Ok(reply) => reply.into_response(),
-                        Err(_) => warp::reply::with_status(
-                            StatusCode::INTERNAL_SERVER_ERROR,
-                            eth2::StatusCode::INTERNAL_SERVER_ERROR,
-                        )
-                        .into_response(),
-                    },
-                }
-=======
              log: Logger| {
                 task_spawner.spawn_async_with_rejection(Priority::P0, async move {
-                    let block =
-                        SignedBeaconBlock::<T::EthSpec>::from_ssz_bytes(&block_bytes, &chain.spec)
-                            .map_err(|e| {
-                                warp_utils::reject::custom_bad_request(format!(
-                                    "invalid SSZ: {e:?}"
-                                ))
-                            })?;
+                    let block_contents = SignedBlockContents::<T::EthSpec>::from_ssz_bytes(
+                        &block_bytes,
+                        &chain.spec,
+                    )
+                    .map_err(|e| {
+                        warp_utils::reject::custom_bad_request(format!("invalid SSZ: {e:?}"))
+                    })?;
                     publish_blocks::publish_block(
                         None,
-                        ProvenancedBlock::local(Arc::new(block)),
+                        ProvenancedBlock::local(block_contents),
                         chain,
                         &network_tx,
                         log,
@@ -1466,7 +1402,6 @@
                     .await
                     .map(|()| warp::reply().into_response())
                 })
->>>>>>> 59c24bcd
             },
         );
 
@@ -1484,13 +1419,8 @@
         .and(chain_filter.clone())
         .and(network_tx_filter.clone())
         .and(log_filter.clone())
-<<<<<<< HEAD
-        .and_then(
+        .then(
             |block_contents: SignedBlockContents<T::EthSpec, BlindedPayload<_>>,
-=======
-        .then(
-            |block: SignedBeaconBlock<T::EthSpec, BlindedPayload<_>>,
->>>>>>> 59c24bcd
              task_spawner: TaskSpawner<T::EthSpec>,
              chain: Arc<BeaconChain<T>>,
              network_tx: UnboundedSender<NetworkMessage<T::EthSpec>>,
@@ -1515,35 +1445,6 @@
         .and(warp::path("blinded_blocks"))
         .and(warp::path::end())
         .and(warp::body::bytes())
-<<<<<<< HEAD
-        .and(chain_filter.clone())
-        .and(network_tx_filter.clone())
-        .and(log_filter.clone())
-        .and_then(
-            |block_bytes: Bytes,
-             chain: Arc<BeaconChain<T>>,
-             network_tx: UnboundedSender<NetworkMessage<T::EthSpec>>,
-             log: Logger| async move {
-                let block =
-                    match SignedBlockContents::<T::EthSpec, BlindedPayload<_>>::from_ssz_bytes(
-                        &block_bytes,
-                        &chain.spec,
-                    ) {
-                        Ok(data) => data,
-                        Err(e) => {
-                            return Err(warp_utils::reject::custom_bad_request(format!("{:?}", e)))
-                        }
-                    };
-                publish_blocks::publish_blinded_block(
-                    block,
-                    chain,
-                    &network_tx,
-                    log,
-                    BroadcastValidation::default(),
-                )
-                .await
-                .map(|()| warp::reply().into_response())
-=======
         .and(task_spawner_filter.clone())
         .and(chain_filter.clone())
         .and(network_tx_filter.clone())
@@ -1555,13 +1456,14 @@
              network_tx: UnboundedSender<NetworkMessage<T::EthSpec>>,
              log: Logger| {
                 task_spawner.spawn_async_with_rejection(Priority::P0, async move {
-                    let block = SignedBeaconBlock::<T::EthSpec, BlindedPayload<_>>::from_ssz_bytes(
-                        &block_bytes,
-                        &chain.spec,
-                    )
-                    .map_err(|e| {
-                        warp_utils::reject::custom_bad_request(format!("invalid SSZ: {e:?}"))
-                    })?;
+                    let block =
+                        SignedBlockContents::<T::EthSpec, BlindedPayload<_>>::from_ssz_bytes(
+                            &block_bytes,
+                            &chain.spec,
+                        )
+                        .map_err(|e| {
+                            warp_utils::reject::custom_bad_request(format!("invalid SSZ: {e:?}"))
+                        })?;
                     publish_blocks::publish_blinded_block(
                         block,
                         chain,
@@ -1572,7 +1474,6 @@
                     .await
                     .map(|()| warp::reply().into_response())
                 })
->>>>>>> 59c24bcd
             },
         );
 
@@ -4343,34 +4244,6 @@
             },
         );
 
-<<<<<<< HEAD
-=======
-    // POST lighthouse/database/historical_blocks
-    let post_lighthouse_database_historical_blocks = database_path
-        .and(warp::path("historical_blocks"))
-        .and(warp::path::end())
-        .and(warp::body::json())
-        .and(task_spawner_filter.clone())
-        .and(chain_filter.clone())
-        .and(log_filter.clone())
-        .then(
-            |blocks: Vec<Arc<SignedBlindedBeaconBlock<T::EthSpec>>>,
-             task_spawner: TaskSpawner<T::EthSpec>,
-             chain: Arc<BeaconChain<T>>,
-             log: Logger| {
-                info!(
-                    log,
-                    "Importing historical blocks";
-                    "count" => blocks.len(),
-                    "source" => "http_api"
-                );
-                task_spawner.blocking_json_task(Priority::P1, move || {
-                    database::historical_blocks(chain, blocks)
-                })
-            },
-        );
-
->>>>>>> 59c24bcd
     // GET lighthouse/analysis/block_rewards
     let get_lighthouse_block_rewards = warp::path("lighthouse")
         .and(warp::path("analysis"))
