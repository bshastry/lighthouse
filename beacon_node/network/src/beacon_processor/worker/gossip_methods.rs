--- conflicted
+++ resolved
@@ -969,97 +969,11 @@
 
         match self
             .chain
-<<<<<<< HEAD
             .process_block(block_root, verified_block, CountUnrealized::True)
-=======
-            .process_block(verified_block, sidecar, CountUnrealized::True)
->>>>>>> 6f7d21c5
             .await
         {
             Ok(block_root) => {
                 metrics::inc_counter(&metrics::BEACON_PROCESSOR_GOSSIP_BLOCK_IMPORTED_TOTAL);
-
-                if reprocess_tx
-                    .try_send(ReprocessQueueMessage::BlockImported(block_root))
-                    .is_err()
-                {
-                    error!(
-                        self.log,
-                        "Failed to inform block import";
-                        "source" => "gossip",
-                        "block_root" => ?block_root,
-                    )
-                };
-
-                debug!(
-                    self.log,
-                    "Gossipsub block processed";
-                    "block" => ?block_root,
-                    "peer_id" => %peer_id
-                );
-
-                self.chain.recompute_head_at_current_slot().await;
-            }
-            Err(BlockError::ParentUnknown { .. }) => {
-                // Inform the sync manager to find parents for this block
-                // This should not occur. It should be checked by `should_forward_block`
-                error!(
-                    self.log,
-                    "Block with unknown parent attempted to be processed";
-                    "peer_id" => %peer_id
-                );
-                self.send_sync_message(SyncMessage::UnknownBlock(peer_id, block, block_root));
-            }
-            Err(ref e @ BlockError::ExecutionPayloadError(ref epe)) if !epe.penalize_peer() => {
-                debug!(
-                    self.log,
-                    "Failed to verify execution payload";
-                    "error" => %e
-                );
-            }
-            other => {
-                debug!(
-                    self.log,
-                    "Invalid gossip beacon block";
-                    "outcome" => ?other,
-                    "block root" => ?block_root,
-                    "block slot" => block.slot()
-                );
-                self.gossip_penalize_peer(
-                    peer_id,
-                    PeerAction::MidToleranceError,
-                    "bad_gossip_block_ssz",
-                );
-                trace!(
-                    self.log,
-                    "Invalid gossip beacon block ssz";
-                    "ssz" => format_args!("0x{}", hex::encode(block.as_ssz_bytes())),
-                );
-            }
-        };
-    }
-
-    pub async fn process_gossip_blobs_sidecar(
-        self,
-        message_id: MessageId,
-        peer_id: PeerId,
-        peer_client: Client,
-        blobs: Arc<SignedBlobsSidecar<T::EthSpec>>,
-        reprocess_tx: mpsc::Sender<ReprocessQueueMessage<T>>,
-        duplicate_cache: DuplicateCache,
-        seen_duration: Duration,
-    ) {
-        let verified_block = self.chain.block_waiting_for_sidecar.lock().take();
-        if let Some(verified_block) = verified_block {
-            let block = verified_block.block.clone();
-            if verified_block.block_root() == blobs.message.beacon_block_root {
-                match self
-                    .chain
-                    .process_block(verified_block, Some(blobs), CountUnrealized::True)
-                    .await
-                {
-                    Ok(block_root) => {
-                        metrics::inc_counter(&metrics::BEACON_PROCESSOR_GOSSIP_BLOCK_IMPORTED_TOTAL);
 
                         if reprocess_tx
                             .try_send(ReprocessQueueMessage::BlockImported(block_root))
@@ -1090,10 +1004,10 @@
                     "Block with unknown parent attempted to be processed";
                     "peer_id" => %peer_id
                 );
-                        self.send_sync_message(SyncMessage::UnknownBlock(peer_id, block));
-                    }
-                    Err(ref e @ BlockError::ExecutionPayloadError(ref epe)) if !epe.penalize_peer() => {
-                        debug!(
+                self.send_sync_message(SyncMessage::UnknownBlock(peer_id, block, block_root));
+            }
+            Err(ref e @ BlockError::ExecutionPayloadError(ref epe)) if !epe.penalize_peer() => {
+                debug!(
                     self.log,
                     "Failed to verify execution payload";
                     "error" => %e
@@ -1104,7 +1018,7 @@
                     self.log,
                     "Invalid gossip beacon block";
                     "outcome" => ?other,
-                    "block root" => ?block.canonical_root(),
+                    "block root" => ?block_root,
                     "block slot" => block.slot()
                 );
                         self.gossip_penalize_peer(
