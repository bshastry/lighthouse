--- conflicted
+++ resolved
@@ -31,12 +31,8 @@
 use tokio::time::error::Error as TimeError;
 use tokio_util::time::delay_queue::{DelayQueue, Key as DelayKey};
 use types::{
-<<<<<<< HEAD
-    Attestation, EthSpec, Hash256, LightClientOptimisticUpdate, SignedAggregateAndProof, SubnetId,
-=======
     Attestation, EthSpec, Hash256, LightClientOptimisticUpdate, SignedAggregateAndProof,
     SignedBeaconBlock, SubnetId,
->>>>>>> e062a7cf
 };
 
 const TASK_NAME: &str = "beacon_processor_reprocess_queue";
