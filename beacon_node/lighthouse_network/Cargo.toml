--- conflicted
+++ resolved
@@ -5,43 +5,6 @@
 edition = { workspace = true }
 
 [dependencies]
-<<<<<<< HEAD
-discv5 = { version = "0.3.1", features = ["libp2p"] }
-unsigned-varint = { version = "0.6.0", features = ["codec"] }
-types = { path =  "../../consensus/types" }
-ssz_types = "0.5.4"
-serde = { version = "1.0.116", features = ["derive"] }
-serde_derive = "1.0.116"
-ethereum_ssz = "0.5.0"
-ethereum_ssz_derive = "0.5.3"
-tree_hash = "0.5.2"
-tree_hash_derive = "0.5.0"
-slog = { version = "2.5.2", features = ["max_level_trace"] }
-lighthouse_version = { path = "../../common/lighthouse_version" }
-tokio = { version = "1.14.0", features = ["time", "macros"] }
-futures = "0.3.7"
-error-chain = "0.12.4"
-dirs = "3.0.1"
-fnv = "1.0.7"
-lazy_static = "1.4.0"
-lighthouse_metrics = { path = "../../common/lighthouse_metrics" }
-smallvec = "1.6.1"
-tokio-io-timeout = "1.1.1"
-lru = "0.7.1"
-lru_cache = { path = "../../common/lru_cache" }
-parking_lot = "0.12.0"
-sha2 = "0.10"
-snap = "1.0.1"
-hex = "0.4.2"
-tokio-util = { version = "0.6.2", features = ["codec", "compat", "time"] }
-tiny-keccak = "2.0.2"
-task_executor = { path = "../../common/task_executor" }
-rand = "0.8.5"
-directory = { path = "../../common/directory" }
-regex = "1.5.5"
-strum = { version = "0.24.0", features = ["derive"] }
-superstruct = "0.5.0"
-=======
 discv5 = { workspace = true }
 unsigned-varint = { version = "0.6", features = ["codec"] }
 ssz_types = { workspace = true }
@@ -77,7 +40,6 @@
 regex = { workspace = true }
 strum = { workspace = true }
 superstruct = { workspace = true }
->>>>>>> 441fc169
 prometheus-client = "0.21.0"
 unused_port = { workspace = true }
 delay_map = { workspace = true }
